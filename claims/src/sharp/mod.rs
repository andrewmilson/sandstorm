--- conflicted
+++ resolved
@@ -3,10 +3,6 @@
 pub mod hash;
 pub mod input;
 pub mod merkle;
-<<<<<<< HEAD
-=======
-// pub mod prover;
->>>>>>> f63130cc
 pub mod random;
 pub mod utils;
 pub mod verifier;
